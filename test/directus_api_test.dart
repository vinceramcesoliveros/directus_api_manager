import 'dart:convert';

import 'package:directus_api_manager/directus_api_manager.dart';
import 'package:directus_api_manager/src/directus_api.dart';
import 'package:http/http.dart';
import 'package:test/test.dart';

void main() {
  const defaultAccessToken = "ABCD.1234.ABCD";
  const defaultRefreshToken = "DEFAULT.REFRESH.TOKEN";
  DirectusAPI makeAuthenticatedDirectusAPI() {
    final directusApi = DirectusAPI("http://api.com");
    final response = Response(
        '{"data":{"access_token":"$defaultAccessToken","expires":900000,"refresh_token":"$defaultRefreshToken"}}',
        200);
    directusApi.parseLoginResponse(response);
    return directusApi;
  }

  group("DirectusAPI Data Management", () {
    test('Get list of items request', () {
      final sut = makeAuthenticatedDirectusAPI();
      final request =
          sut.prepareGetListOfItemsRequest("article", fields: "*.*");
      expect(request.url.toString(), "http://api.com/items/article?fields=*.*");
      expect(request.method, "GET");
      expect(request.headers["Authorization"], "Bearer $defaultAccessToken");
    });

    test('Get list of items with filter request', () {
      final sut = makeAuthenticatedDirectusAPI();
      final request = sut.prepareGetListOfItemsRequest("article",
          filter: PropertyFilter(
              field: "title", operator: FilterOperator.equals, value: "A"));
      expect(request.url.toString(),
          'http://api.com/items/article?fields=*&filter=%7B+%22title%22%3A+%7B+%22_eq%22%3A+%22A%22+%7D%7D');
      expect(request.method, "GET");
      expect(request.headers["Authorization"], "Bearer $defaultAccessToken");
    });

    test('Get list of items with sort and filter request', () {
      final sut = makeAuthenticatedDirectusAPI();
      final request = sut.prepareGetListOfItemsRequest("article",
          sortBy: [
            SortProperty("score", ascending: false),
            SortProperty("level")
          ],
          filter: PropertyFilter(
              field: "title", operator: FilterOperator.equals, value: "A"));
      expect(request.url.toString(),
          'http://api.com/items/article?fields=*&filter=%7B+%22title%22%3A+%7B+%22_eq%22%3A+%22A%22+%7D%7D&sort=-score,level');
      expect(request.method, "GET");
      expect(request.headers["Authorization"], "Bearer $defaultAccessToken");
    });

    test('Get list of items with sort request', () {
      final sut = makeAuthenticatedDirectusAPI();
      final request = sut.prepareGetListOfItemsRequest("article", sortBy: [
        SortProperty("score", ascending: false),
        SortProperty("level")
      ]);
      expect(request.url.toString(),
          'http://api.com/items/article?fields=*&sort=-score,level');
      expect(request.method, "GET");
      expect(request.headers["Authorization"], "Bearer $defaultAccessToken");
    });

    test('Get list of items with limit request', () {
      final sut = makeAuthenticatedDirectusAPI();
      final request = sut.prepareGetListOfItemsRequest("article", limit: 10);
      expect(request.url.toString(),
          'http://api.com/items/article?fields=*&limit=10');
      expect(request.method, "GET");
      expect(request.headers["Authorization"], "Bearer $defaultAccessToken");
    });

    test('Get list of items with filter and limit request', () {
      final sut = makeAuthenticatedDirectusAPI();
      final request = sut.prepareGetListOfItemsRequest("article",
          filter: PropertyFilter(
              field: "title", operator: FilterOperator.equals, value: "A"),
          limit: 10);
      expect(request.url.toString(),
          'http://api.com/items/article?fields=*&filter=%7B+%22title%22%3A+%7B+%22_eq%22%3A+%22A%22+%7D%7D&limit=10');
      expect(request.method, "GET");
      expect(request.headers["Authorization"], "Bearer $defaultAccessToken");
    });

    test('Get list of items with offset request', () {
      final sut = makeAuthenticatedDirectusAPI();
      final request = sut.prepareGetListOfItemsRequest("article", offset: 10);
      expect(request.url.toString(),
          'http://api.com/items/article?fields=*&offset=10');
      expect(request.method, "GET");
      expect(request.headers["Authorization"], "Bearer $defaultAccessToken");
    });

    test('Get list of items with filter, sort and limit request', () {
      final sut = makeAuthenticatedDirectusAPI();
      final request = sut.prepareGetListOfItemsRequest("article",
          filter: PropertyFilter(
              field: "title", operator: FilterOperator.equals, value: "A"),
          sortBy: [
            SortProperty("score", ascending: false),
            SortProperty("level")
          ],
          limit: 10);
      expect(request.url.toString(),
          'http://api.com/items/article?fields=*&filter=%7B+%22title%22%3A+%7B+%22_eq%22%3A+%22A%22+%7D%7D&limit=10&sort=-score,level');
      expect(request.method, "GET");
      expect(request.headers["Authorization"], "Bearer $defaultAccessToken");
    });
    test('Get list of items with filter that includes special characters', () {
      final sut = makeAuthenticatedDirectusAPI();
      final request = sut.prepareGetListOfItemsRequest("article",
          filter: PropertyFilter(
              field: "date",
              operator: FilterOperator.between,
              value: [r"$NOW", r"$NOW(+2 weeks)"]));
      expect(request.url.toString(),
          r'http://api.com/items/article?fields=*&filter=%7B+%22date%22%3A+%7B+%22_between%22%3A+%5B%22%24NOW%22%2C+%22%24NOW%28%2B2+weeks%29%22%5D+%7D%7D');
      expect(request.method, "GET");
      expect(request.headers["Authorization"], "Bearer $defaultAccessToken");
    });

    test('Get specific item request', () {
      final sut = makeAuthenticatedDirectusAPI();
      final request = sut.prepareGetSpecificItemRequest("article", "123");
      expect(
          request.url.toString(), "http://api.com/items/article/123?fields=*");
      expect(request.method, "GET");
      expect(request.headers["Authorization"], "Bearer $defaultAccessToken");
    });

    test('Get specific item request with deep fields', () {
      final sut = makeAuthenticatedDirectusAPI();
      final request =
          sut.prepareGetSpecificItemRequest("article", "123", fields: "*.*");
      expect(request.url.toString(),
          "http://api.com/items/article/123?fields=*.*");
      expect(request.method, "GET");
      expect(request.headers["Authorization"], "Bearer $defaultAccessToken");
    });

    test('New Item request', () {
      final sut = makeAuthenticatedDirectusAPI();
      final request = sut.prepareCreateNewItemRequest(
          "articles",
          {
            "title": "Let's dance",
            "pageCount": 10,
            "creationDate": DateTime(2022, 1, 2, 3, 4, 5)
          },
          fields: "*.*");
      expect(
          request.url.toString(), "http://api.com/items/articles?fields=*.*");
      expect(request.method, "POST");
      expect(
          request.headers["Content-Type"], "application/json; charset=utf-8");
      expect(request.headers["Authorization"], "Bearer $defaultAccessToken");
      final jsonParsedBody = jsonDecode(request.body);
      expect(jsonParsedBody["title"], "Let's dance");
      expect(jsonParsedBody["pageCount"], 10);
      expect(jsonParsedBody["creationDate"], "2022-01-02T03:04:05.000");
    });

    test('Update Item request', () {
      final sut = makeAuthenticatedDirectusAPI();
      final request = sut.prepareUpdateItemRequest(
          "articles",
          "abc-123",
          {
            "title": "Let's dance",
            "pageCount": 9,
            "creationDate": DateTime(2022, 1, 2, 3, 4, 5)
          },
          fields: "*.*");
      expect(request.url.toString(),
          "http://api.com/items/articles/abc-123?fields=*.*");
      expect(request.method, "PATCH");
      expect(
          request.headers["Content-Type"], "application/json; charset=utf-8");
      expect(request.headers["Authorization"], "Bearer $defaultAccessToken");
      final jsonParsedBody = jsonDecode(request.body);
      expect(jsonParsedBody["title"], "Let's dance");
      expect(jsonParsedBody["pageCount"], 9);
      expect(jsonParsedBody["creationDate"], "2022-01-02T03:04:05.000");
    });

    test('Delete Item request', () {
      final sut = makeAuthenticatedDirectusAPI();
      final request =
          sut.prepareDeleteItemRequest("articles", "abc-123", false);
      expect(request.url.toString(), "http://api.com/items/articles/abc-123");
      expect(request.method, "DELETE");
    });
    test('Delete Item ok responses', () {
      final sut = makeAuthenticatedDirectusAPI();

      expect(sut.parseGenericBoolResponse(Response("", 200)), true);
      expect(sut.parseGenericBoolResponse(Response("", 299)), true);
    });
    test('Delete Item denied responses', () {
      final sut = makeAuthenticatedDirectusAPI();

      expect(() => sut.parseGenericBoolResponse(Response("", 300)),
          throwsException);
      expect(() => sut.parseGenericBoolResponse(Response("", 400)),
          throwsException);
    });
  });
  group('DirectusAPI Users management', () {
    test('Correct initialization', () {
      expect(DirectusAPI("http://api.com").baseURL, "http://api.com");
      expect(DirectusAPI("http://api.com/").baseURL, "http://api.com",
          reason: "Trailing / should be removed from base url");
    });

    test('Login request', () {
      final sut = DirectusAPI("http://api.com");
      final request = sut.prepareLoginRequest("will@acn.com", "mc!avoy");
      expect(request.url.toString(), "http://api.com/auth/login");
      expect(request.method, "POST");
      expect(
          request.headers["Content-Type"], "application/json; charset=utf-8");
      final jsonParsedBody = jsonDecode(request.body);
      expect(jsonParsedBody["email"], "will@acn.com");
      expect(jsonParsedBody["password"], "mc!avoy");
    });

    test('Invite request', () {
      final sut = DirectusAPI("http://api.com");
      final request =
          sut.prepareUserInviteRequest("will@acn.com", "abc-user-role-123");
      expect(request.url.toString(), "http://api.com/users/invite");
      expect(request.method, "POST");
      expect(
          request.headers["Content-Type"], "application/json; charset=utf-8");
      final jsonParsedBody = jsonDecode(request.body);
      expect(jsonParsedBody["email"], "will@acn.com");
      expect(jsonParsedBody["role"], "abc-user-role-123");
    });

    test('Successful Login response', () {
      String? savedToken;
      final sut = DirectusAPI("http://api.com",
          saveRefreshTokenCallback: (t) async => savedToken = t);
      final response = Response("""
      {"data":{"access_token":"ABCD.1234.ABCD","expires":900000,"refresh_token":"REFRESH.TOKEN.5678"}}
      """, 200);
      final loginResponse = sut.parseLoginResponse(response);
      expect(loginResponse.type, DirectusLoginResultType.success);
      expect(sut.accessToken, "ABCD.1234.ABCD");
      expect(sut.refreshToken, "REFRESH.TOKEN.5678");
      expect(savedToken, "REFRESH.TOKEN.5678",
          reason:
              "We passed a save function for refresh token, it should be used");
      expect(sut.shouldRefreshToken, false);
    });

    test('Failed Login response', () {
      final sut = DirectusAPI("http://api.com");
      final response = Response("""
      {"errors":[{"message":"Invalid user credentials.","extensions":{"code":"INVALID_CREDENTIALS"}}]}
      """, 401);
      final loginResponse = sut.parseLoginResponse(response);
      expect(loginResponse.type, DirectusLoginResultType.invalidCredentials);
      expect(sut.accessToken, isNull);
      expect(sut.refreshToken, isNull);
      expect(sut.shouldRefreshToken, false);
    });

    test('Error during Login response', () {
      final sut = DirectusAPI("http://api.com");
      final response = Response("""
      {"errors":[{"message":"Special error","extensions":{"code":"SPECIAL_ERROR"}}]}
      """, 500);
      final loginResponse = sut.parseLoginResponse(response);
      expect(loginResponse.type, DirectusLoginResultType.error);
      expect(loginResponse.message, "Special error\n");
      expect(sut.accessToken, isNull);
      expect(sut.refreshToken, isNull);
      expect(sut.shouldRefreshToken, false);
    });

    test('Error during Login response', () {
      final sut = DirectusAPI("http://api.com");
      final response = Response("""
      {"data":{"weird_json":"ABCD.1234.ABCD","fake_key":900000,"tok_tok":"REFRESH.TOKEN.5678"}}
      """, 200);
      final loginResponse = sut.parseLoginResponse(response);
      expect(loginResponse.type, DirectusLoginResultType.error);
      expect(loginResponse.message, "Unrecognized response");
      expect(sut.accessToken, isNull);
      expect(sut.refreshToken, isNull);
      expect(sut.shouldRefreshToken, false);
    });

    test('Impossible Refresh Token request', () async {
      final sut = DirectusAPI("http://api.com");
      final request = await sut.prepareRefreshTokenRequest();
      expect(request, isNull, reason: "No refresh token is available");
    });
    test('Valid Refresh Token request', () async {
      final sut = makeAuthenticatedDirectusAPI();
      final request = await sut.prepareRefreshTokenRequest();
      expect(request, isNotNull,
          reason: "User did log in, so refresh should be available");
      expect(request?.url.toString(), "http://api.com/auth/refresh");
      expect(request?.method, "POST");
      expect(
          request?.headers["Content-Type"], "application/json; charset=utf-8");
      final jsonParsedBody = jsonDecode(request!.body);
      expect(jsonParsedBody["refresh_token"], defaultRefreshToken);
    });

    test('Load Refresh Token from backup and prepare request', () async {
      final sut =
          DirectusAPI("http://api.com", loadRefreshTokenCallback: () async {
        return "LOADED.TOKEN.REFRESH";
      });
      final request = await sut.prepareRefreshTokenRequest();
      expect(request, isNotNull,
          reason:
              "A refresh token is available in the cache, so the request can be made");
      expect(request?.url.toString(), "http://api.com/auth/refresh");
      expect(request?.method, "POST");
      expect(
          request?.headers["Content-Type"], "application/json; charset=utf-8");
      final jsonParsedBody = jsonDecode(request!.body);
      expect(jsonParsedBody["refresh_token"], "LOADED.TOKEN.REFRESH");
    });

    test('Failed load Refresh Token from backup', () async {
      final sut =
          DirectusAPI("http://api.com", loadRefreshTokenCallback: () async {
        return null;
      });
      final request = await sut.prepareRefreshTokenRequest();
      expect(request, isNull,
          reason:
              "No refresh token is available in the cache, so the request cannot be made");
    });

    test('Refresh Token valid response', () {
      String? savedToken;
      final sut = DirectusAPI("http://api.com",
          saveRefreshTokenCallback: (t) async => savedToken = t);
      final pendingRequest =
          Request("GET", Uri.parse("http://api.com/items/stuff"));
      pendingRequest.headers["Authorization"] = "Bearer OLD.ACCESS.TOKEN";
      final refreshResponse = Response("""
      {"data":{"access_token":"NEW.ACCESS.TOKEN","expires":900000,"refresh_token":"NEW.REFRESH.TOKEN"}}
      """, 200);
      final newPendingRequest = sut.parseRefreshTokenResponse(refreshResponse);
      expect(newPendingRequest, isTrue);

      expect(sut.accessToken, "NEW.ACCESS.TOKEN");
      expect(sut.refreshToken, "NEW.REFRESH.TOKEN");
      expect(savedToken, "NEW.REFRESH.TOKEN",
          reason:
              "We passed a save function for refresh token, it should be used");
      expect(sut.shouldRefreshToken, false);
    });

    test('Failed Refresh token response', () {
      final sut = DirectusAPI("http://api.com");
      final pendingRequest =
          Request("GET", Uri.parse("http://api.com/items/stuff"));
      pendingRequest.headers["Authorization"] = "Bearer OLD.ACCESS.TOKEN";
      final response = Response("""
      {"errors":[{"message":"Invalid user credentials.","extensions":{"code":"INVALID_CREDENTIALS"}}]}
      """, 401);
      expect(sut.parseRefreshTokenResponse(response), isFalse);
      expect(sut.accessToken, isNull);
      expect(sut.refreshToken, isNull);
      expect(sut.shouldRefreshToken, false);
    });

    test('Invalidate previous token when refresh fails', () {
      final sut = makeAuthenticatedDirectusAPI();
      expect(sut.accessToken, isNotNull);
      expect(sut.refreshToken, isNotNull);
      final pendingRequest =
          Request("GET", Uri.parse("http://api.com/items/stuff"));
      pendingRequest.headers["Authorization"] = "Bearer OLD.ACCESS.TOKEN";
      final response = Response("""
      {"errors":[{"message":"Invalid user credentials.","extensions":{"code":"INVALID_CREDENTIALS"}}]}
      """, 401);
      expect(sut.parseRefreshTokenResponse(response), isFalse);
      expect(sut.accessToken, isNull);
      expect(sut.refreshToken, isNull);
      expect(sut.shouldRefreshToken, false);
    });

    test('Impossible Logout request', () {
      final sut = DirectusAPI("http://api.com");
      final request = sut.prepareLogoutRequest();
      expect(request, isNull, reason: "Use did not login first");
    });

    test('Valid Logout request', () {
      final sut = makeAuthenticatedDirectusAPI();
      expect(sut.accessToken, isNotNull);
      expect(sut.refreshToken, isNotNull);
      final request = sut.prepareLogoutRequest();
      expect(request, isNotNull,
          reason: "Use did login first, should be able to logout");
      expect(request?.url.toString(), "http://api.com/auth/logout");
      expect(request?.method, "POST");
      expect(
          request?.headers["Content-Type"], "application/json; charset=utf-8");
      final jsonParsedBody = jsonDecode(request!.body);
      expect(jsonParsedBody["refresh_token"], defaultRefreshToken);
    });

    test('Parse Valid Logout response', () {
      final sut = makeAuthenticatedDirectusAPI();
      expect(sut.accessToken, isNotNull);
      expect(sut.refreshToken, isNotNull);
      final didLogout = sut.parseLogoutResponse(Response("", 200));
      expect(didLogout, true);
      expect(sut.accessToken, isNull);
      expect(sut.refreshToken, isNull);
      expect(sut.shouldRefreshToken, false);
    });

    test('Get specific user request', () {
      final sut = makeAuthenticatedDirectusAPI();
      final request =
          sut.prepareGetSpecificUserRequest("abc-123", fields: "*.*");
      expect(request.url.toString(), "http://api.com/users/abc-123?fields=*.*");
      expect(request.method, "GET");
      expect(request.headers["Authorization"], "Bearer $defaultAccessToken");
    });

    test('Get specific user request with fields', () {
      final sut = makeAuthenticatedDirectusAPI();
      final request =
          sut.prepareGetSpecificUserRequest("abc-123", fields: "first_name");
      expect(request.url.toString(),
          "http://api.com/users/abc-123?fields=first_name");
      expect(request.method, "GET");
      expect(request.headers["Authorization"], "Bearer $defaultAccessToken");
    });

    test('Get current user request', () {
      final sut = makeAuthenticatedDirectusAPI();
      final request = sut.prepareGetCurrentUserRequest();
      expect(request.url.toString(), "http://api.com/users/me?fields=*");
      expect(request.method, "GET");
      expect(request.headers["Authorization"], "Bearer $defaultAccessToken");
    });

    test('Get current user request with fields', () {
      final sut = makeAuthenticatedDirectusAPI();
      final request =
          sut.prepareGetCurrentUserRequest(fields: "*,field1.*,field2.*");
      expect(request.url.toString(),
          "http://api.com/users/me?fields=*,field1.*,field2.*");
      expect(request.method, "GET");
      expect(request.headers["Authorization"], "Bearer $defaultAccessToken");
    });

    test('Parse user response', () {
      final responseBody = """
      {"data":{
      	"id": "0bc7b36a-9ba9-4ce0-83f0-0a526f354e07",
        "first_name": "Admin",
        "last_name": "User",
        "email": "admin@example.com",
        "password": "**********",
        "location": "New York City",
        "title": "CTO",
        "description": null,
        "tags": null,
        "avatar": null,
        "language": "en-US",
        "theme": "auto",
        "tfa_secret": null,
        "status": "active",
        "role": "653925a9-970e-487a-bfc0-ab6c96affcdc",
        "token": null,
        "last_access": "2021-02-05T10:18:13-05:00",
        "last_page": "/settings/roles/653925a9-970e-487a-bfc0-ab6c96affcdc"
      }}
      """;
      final sut = DirectusAPI("http://api.com");
      final parsedUser = sut.parseUserResponse(Response(responseBody, 200));
      expect(parsedUser.id, "0bc7b36a-9ba9-4ce0-83f0-0a526f354e07");
      expect(parsedUser.email, "admin@example.com");
      expect(parsedUser.firstname, "Admin");
      expect(parsedUser.lastname, "User");
      expect(parsedUser.getValue(forKey: "title"), "CTO");
    });

    test('Get list of users request', () {
      final sut = makeAuthenticatedDirectusAPI();
      final request = sut.prepareGetUserListRequest(limit: 10, fields: "*.*");
      expect(
          request.url.toString(), "http://api.com/users?fields=*.*&limit=10");
      expect(request.method, "GET");
      expect(request.headers["Authorization"], "Bearer $defaultAccessToken");
    });

    test('Parse user list response', () {
      final responseBody = """
      {"data":[{
      	"id": "00000001-9ba9-4ce0-83f0-0a526f354e07",
        "first_name": "firstname1",
        "last_name": "lastname1",
        "email": "email1@example.com",
        "password": "**********",
        "location": "New York City",
        "title": "CTO",
        "description": null,
        "tags": null,
        "avatar": null,
        "language": "en-US",
        "theme": "auto",
        "tfa_secret": null,
        "status": "active",
        "role": "653925a9-970e-487a-bfc0-ab6c96affcdc",
        "token": null,
        "last_access": "2021-02-05T10:18:13-05:00",
        "last_page": "/settings/roles/653925a9-970e-487a-bfc0-ab6c96affcdc"
      },
      {
      	"id": "00000002-9ba9-4ce0-83f0-0a526f354e07",
        "first_name": "firstname2",
        "last_name": "lastname2",
        "email": "email2@example.com",
        "password": "**********",
        "location": "New York City",
        "title": "CTO",
        "description": null,
        "tags": null,
        "avatar": null,
        "language": "en-US",
        "theme": "auto",
        "tfa_secret": null,
        "status": "active",
        "role": "653925a9-970e-487a-bfc0-ab6c96affcdc",
        "token": null,
        "last_access": "2021-02-05T10:18:13-05:00",
        "last_page": "/settings/roles/653925a9-970e-487a-bfc0-ab6c96affcdc"
      }
      ]}
      """;
      final sut = DirectusAPI("http://api.com");
      final parsedUserList =
          sut.parseUserListResponse(Response(responseBody, 200));
      expect(parsedUserList.length, 2);
      expect(parsedUserList.elementAt(0).id,
          "00000001-9ba9-4ce0-83f0-0a526f354e07");
      expect(parsedUserList.elementAt(0).email, "email1@example.com");
      expect(parsedUserList.elementAt(0).firstname, "firstname1");
      expect(parsedUserList.elementAt(0).lastname, "lastname1");

      expect(parsedUserList.elementAt(1).id,
          "00000002-9ba9-4ce0-83f0-0a526f354e07");
      expect(parsedUserList.elementAt(1).email, "email2@example.com");
      expect(parsedUserList.elementAt(1).firstname, "firstname2");
      expect(parsedUserList.elementAt(1).lastname, "lastname2");
    });

    test('Create User request (minimum data)', () {
      final sut = makeAuthenticatedDirectusAPI();
      final request = sut.prepareCreateUserRequest(
          email: "will@acn.com", password: "will!acn");
      expect(request.url.toString(), "http://api.com/users");
      expect(request.method, "POST");
      expect(
          request.headers["Content-Type"], "application/json; charset=utf-8");
      expect(request.headers["Authorization"], "Bearer $defaultAccessToken");
      final jsonParsedBody = jsonDecode(request.body);
      expect(jsonParsedBody["email"], "will@acn.com");
      expect(jsonParsedBody["password"], "will!acn");
    });

    test('Create User request (some extra data)', () {
      final sut = makeAuthenticatedDirectusAPI();
      final request = sut.prepareCreateUserRequest(
          email: "will@acn.com",
          password: "will!acn",
          firstname: "Will",
          lastname: "McAvoy",
          roleUUID: "001-abcd-1234-cfvg");
      expect(request.url.toString(), "http://api.com/users");
      expect(request.method, "POST");
      expect(
          request.headers["Content-Type"], "application/json; charset=utf-8");
      expect(request.headers["Authorization"], "Bearer $defaultAccessToken");
      final jsonParsedBody = jsonDecode(request.body);
      expect(jsonParsedBody["email"], "will@acn.com");
      expect(jsonParsedBody["password"], "will!acn");
      expect(jsonParsedBody["first_name"], "Will");
      expect(jsonParsedBody["last_name"], "McAvoy");
      expect(jsonParsedBody["role"], "001-abcd-1234-cfvg");
    });

    test('Create User request (many extra data)', () {
      final sut = makeAuthenticatedDirectusAPI();
      final request = sut.prepareCreateUserRequest(
          email: "will@acn.com",
          password: "will!acn",
          firstname: "Will",
          lastname: "McAvoy",
          roleUUID: "001-abcd-1234-cfvg",
          otherProperties: {
            "description": "Main achor",
            "custom_property": "custom_value",
            "score": 23,
            "birthDate": DateTime(2022, 1, 2, 3, 4, 5)
          });
      expect(request.url.toString(), "http://api.com/users");
      expect(request.method, "POST");
      expect(
          request.headers["Content-Type"], "application/json; charset=utf-8");
      expect(request.headers["Authorization"], "Bearer $defaultAccessToken");
      final jsonParsedBody = jsonDecode(request.body);
      expect(jsonParsedBody["email"], "will@acn.com");
      expect(jsonParsedBody["password"], "will!acn");
      expect(jsonParsedBody["first_name"], "Will");
      expect(jsonParsedBody["last_name"], "McAvoy");
      expect(jsonParsedBody["role"], "001-abcd-1234-cfvg");
      expect(jsonParsedBody["description"], "Main achor");
      expect(jsonParsedBody["custom_property"], "custom_value");
      expect(jsonParsedBody["score"], 23);
      expect(jsonParsedBody["birthDate"], "2022-01-02T03:04:05.000");
    });

    test('Update User request with modification', () {
      final sut = makeAuthenticatedDirectusAPI();
      final user = DirectusUser({
        "id": "123-abc-456",
        "email": "will@acn.com",
        "first_name": "Will",
        "score": 23
      });
      user.firstname = "Will 2";
      user.setValue(DateTime(2022, 1, 2, 3, 4, 5), forKey: "birthDate");
      final request = sut.prepareUpdateUserRequest(user);
      if (request != null) {
        expect(request.url.toString(), "http://api.com/users/123-abc-456");
        expect(request.method, "PATCH");
        expect(request.headers["Authorization"], "Bearer $defaultAccessToken");
        final jsonParsedBody = jsonDecode(request.body) as Map;
        expect(jsonParsedBody["first_name"], "Will 2");
        expect(jsonParsedBody["birthDate"], "2022-01-02T03:04:05.000");
        expect(jsonParsedBody.containsKey("email"), false,
            reason: "Only modified properties should be sent");
        expect(jsonParsedBody.containsKey("id"), false,
            reason: "Only modified properties should be sent");
        expect(jsonParsedBody.containsKey("score"), false,
            reason: "Only modified properties should be sent");
      } else {
        expect(request, request is Request, reason: "Request must not be null");
      }
    });
    test('Update User request with no modification', () {
      final sut = makeAuthenticatedDirectusAPI();
      final user = DirectusUser({
        "id": "123-abc-456",
        "email": "will@acn.com",
        "first_name": "Will",
        "score": 23
      });
      final request = sut.prepareUpdateUserRequest(user);
      if (request != null) {
        expect(request.url.toString(), "http://api.com/users/123-abc-456");
        expect(request.method, "PATCH");
        expect(request.headers["Authorization"], "Bearer $defaultAccessToken");
        final jsonParsedBody = jsonDecode(request.body) as Map;
        expect(jsonParsedBody, isEmpty);
      } else {
        expect(request, request is Request, reason: "Request must not be null");
      }
    });
    test('Request user password reset', () {
      final sut = makeAuthenticatedDirectusAPI();

      final request = sut.preparePasswordResetRequest(email: "will@acn.com");
      expect(request.url.toString(), "http://api.com/auth/password/request");
      expect(request.method, "POST");
      expect(
          request.headers["Content-Type"], "application/json; charset=utf-8");
      final jsonParsedBody = jsonDecode(request.body) as Map;
      expect(jsonParsedBody["email"], "will@acn.com");
    });
    test('Request user password reset with reset url', () {
      final sut = makeAuthenticatedDirectusAPI();

      final request = sut.preparePasswordResetRequest(
          email: "will@acn.com", resetUrl: "https://my-custom-reset-url.com");
      expect(request.url.toString(), "http://api.com/auth/password/request");
      expect(request.method, "POST");
      expect(
          request.headers["Content-Type"], "application/json; charset=utf-8");
      final jsonParsedBody = jsonDecode(request.body) as Map;
      expect(jsonParsedBody["email"], "will@acn.com");
      expect(jsonParsedBody["reset_url"], "https://my-custom-reset-url.com");
    });
    test('Request user password change', () {
      final sut = makeAuthenticatedDirectusAPI();

      final request = sut.preparePasswordChangeRequest(
          newPassword: "new-password", token: "token-abc");
      expect(request.url.toString(), "http://api.com/auth/password/reset");
      expect(request.method, "POST");
      expect(
          request.headers["Content-Type"], "application/json; charset=utf-8");
      final jsonParsedBody = jsonDecode(request.body) as Map;
      expect(jsonParsedBody["password"], "new-password");
      expect(jsonParsedBody["token"], "token-abc");
    });

    test('Delete User request', () {
      final sut = makeAuthenticatedDirectusAPI();
      final request = sut.prepareDeleteUserRequest(
          DirectusUser({
            "id": "123-abc-456",
            "email": "will@acn.com",
            "first_name": "Will",
            "score": 23
          }),
          true);
      if (request != null) {
        expect(request.url.toString(), "http://api.com/users/123-abc-456");
        expect(request.method, "DELETE");
        expect(request.headers["Authorization"], "Bearer $defaultAccessToken");
      } else {
        expect(request, request is Request);
      }
    });

    test('Delete User ok responses', () {
      final sut = makeAuthenticatedDirectusAPI();

      expect(sut.parseDeleteUserResponse(Response("", 200)), true);
      expect(sut.parseDeleteUserResponse(Response("", 299)), true);
    });
    test('Delete User denied responses', () {
      final sut = makeAuthenticatedDirectusAPI();

      expect(() => sut.parseDeleteUserResponse(Response("", 300)),
          throwsException);
      expect(() => sut.parseDeleteUserResponse(Response("", 400)),
          throwsException);
    });
  });

  group("DirectusAPI : Files", () {
    test("prepareNewFileUploadRequest", () {
      final sut = makeAuthenticatedDirectusAPI();
      final request = sut.prepareNewFileUploadRequest(
          fileBytes: [1, 2, 3], filename: "file.txt");
      expect(request, isA<MultipartRequest>());
      final multipartRequest = request as MultipartRequest;
      expect(multipartRequest.files.length, 1);
      final uploadedFileData = multipartRequest.files[0];
      expect(uploadedFileData.filename, "file.txt");
    });
    test("contentType", () {
      final sut = makeAuthenticatedDirectusAPI();
      final request = sut.prepareNewFileUploadRequest(
          fileBytes: [1, 2, 3], contentType: "image/jpg", filename: "file.txt");
      expect(request, isA<MultipartRequest>());
      final multipartRequest = request as MultipartRequest;
      expect(multipartRequest.files[0].contentType.mimeType, "image/jpg");
    });
    test("wildcard contentType", () {
      final sut = makeAuthenticatedDirectusAPI();
      final request = sut.prepareNewFileUploadRequest(
          fileBytes: [1, 2, 3], contentType: "image/*", filename: "file.txt");
      expect(request, isA<MultipartRequest>());
      final multipartRequest = request as MultipartRequest;
      expect(multipartRequest.files[0].contentType.mimeType, "image/*");
    });
    test("Title", () {
      final sut = makeAuthenticatedDirectusAPI();
      final request = sut.prepareNewFileUploadRequest(
          fileBytes: [1, 2, 3], title: "File title", filename: "file.txt");
      expect(request, isA<MultipartRequest>());
      final multipartRequest = request as MultipartRequest;
      expect(multipartRequest.fields["title"], "File title");
    });
    test("Folder", () {
      final sut = makeAuthenticatedDirectusAPI();
      final request = sut.prepareNewFileUploadRequest(
          fileBytes: [1, 2, 3], folder: "Folder", filename: "file.txt");
      expect(request, isA<MultipartRequest>());
      final multipartRequest = request as MultipartRequest;
      expect(multipartRequest.fields["folder"], "Folder");
    });
    test("File import from URL", () {
      final sut = makeAuthenticatedDirectusAPI();
      final request = sut.prepareFileImportRequest(
          url: "https://www.purplegiraffe.fr/image.png", title: "File title");

      expect(request.url.toString(), "http://api.com/files/import");
      expect(request.method, "POST");
      expect(
          request.headers["Content-Type"], "application/json; charset=utf-8");
      final json = jsonDecode(request.body);
      expect(json["url"], "https://www.purplegiraffe.fr/image.png");
      expect(json["data"]["title"], "File title");
    });

    test("File import from URL with folder", () {
      final sut = makeAuthenticatedDirectusAPI();
      final request = sut.prepareFileImportRequest(
          url: "https://www.purplegiraffe.fr/image.png",
          title: "File title",
          folder: "Folder");

      expect(request.url.toString(), "http://api.com/files/import");
      expect(request.method, "POST");
      expect(
          request.headers["Content-Type"], "application/json; charset=utf-8");
      final json = jsonDecode(request.body);
      expect(json["url"], "https://www.purplegiraffe.fr/image.png");
      expect(json["data"]["title"], "File title");
      expect(json["data"]["folder"], "Folder");
    });
<<<<<<< HEAD
=======

    test("File delete request", () {
      final sut = makeAuthenticatedDirectusAPI();
      final request = sut.prepareFileDeleteRequest(fileId: "a");

      expect(request.url.toString(), "http://api.com/files/a");
      expect(request.method, "DELETE");
    });
>>>>>>> 6eb0058e
  });
}<|MERGE_RESOLUTION|>--- conflicted
+++ resolved
@@ -823,8 +823,6 @@
       expect(json["data"]["title"], "File title");
       expect(json["data"]["folder"], "Folder");
     });
-<<<<<<< HEAD
-=======
 
     test("File delete request", () {
       final sut = makeAuthenticatedDirectusAPI();
@@ -833,6 +831,5 @@
       expect(request.url.toString(), "http://api.com/files/a");
       expect(request.method, "DELETE");
     });
->>>>>>> 6eb0058e
   });
 }