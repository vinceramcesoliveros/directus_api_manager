import 'dart:async';
import 'dart:developer';

import 'package:http/http.dart';
import 'package:reflectable/reflectable.dart';

import 'annotations.dart';
import 'directus_api.dart';
import 'filter.dart';
import 'idirectus_api_manager.dart';
import 'metadata_generator.dart';
import 'model/directus_api_error.dart';
import 'model/directus_data.dart';
import 'model/directus_file.dart';
import 'model/directus_item_creation_result.dart';
import 'model/directus_login_result.dart';
import 'model/directus_user.dart';
import 'sort_property.dart';

class DirectusApiManager implements IDirectusApiManager {
  final Client _client;
  final IDirectusAPI _api;
  final MetadataGenerator _metadataGenerator = MetadataGenerator();

  DirectusUser? _currentUser;

  @override
  bool get shouldRefreshToken => _api.shouldRefreshToken;
  @override
  String? get accessToken => _api.accessToken;

  @override
  String? get refreshToken => _api.refreshToken;
  set refreshToken(String? value) => _api.refreshToken = value;

  @override
  String get webSocketBaseUrl {
    // Remove last / if present
    String url = _api.baseUrl;
    if (url.endsWith("/")) {
      url = url.substring(0, _api.baseUrl.length - 1);
    }
    if (url.startsWith("http")) {
      return "${url.replaceFirst("http", "ws")}/websocket";
    }

    throw Exception("Invalid base URL");
  }

  /// Creates a new DirectusApiManager instance.
  /// [baseURL] : The base URL of the Directus instance
  /// [httpClient] : The HTTP client to use. If not provided, a new [Client] will be created.
  /// [saveRefreshTokenCallback] : A function that will be called when a new refresh token is received from the server. The function should save the token for later use.
  /// [loadRefreshTokenCallback] : A function that will be called when a new refresh token is needed to be sent to the server. The function should return the saved token.
  DirectusApiManager(
      {required String baseURL,
      Client? httpClient,
      IDirectusAPI? api,
      Future<void> Function(String)? saveRefreshTokenCallback,
      Future<String?> Function()? loadRefreshTokenCallback})
      : _client = httpClient ?? Client(),
        _api = api ??
            DirectusAPI(baseURL,
                saveRefreshTokenCallback: saveRefreshTokenCallback,
                loadRefreshTokenCallback: loadRefreshTokenCallback) {
    DirectusFile.baseUrl = baseURL;
  }

  /// Handles request preparation, sending and parsing.
  ///
  /// [prepareRequest] : A function that prepares and returns the HTTP request to send
  /// [parseResponse] : A function that receives the HTTP response from the server and returns the final function result.
  ///
  /// Returns the result from the [parseResponse] call.
  ///
  /// Throws an exception if [prepareRequest] returns null or not a [BaseRequest] object
  Future<ResponseType> _sendRequest<ResponseType>(
      {required dynamic Function() prepareRequest,
      required ResponseType Function(Response) parseResponse,
      bool dependsOnToken = true}) async {
    if (dependsOnToken && _api.shouldRefreshToken) {
      await tryAndRefreshToken();
    }
    final request = prepareRequest();
    BaseRequest r;
    if (request is Future<BaseRequest> || request is Future<BaseRequest?>) {
      r = await request;
    } else if (request is BaseRequest) {
      r = request;
    } else {
      print("_sendRequest error. Received request : $request");
      throw Exception("No valid request to send");
    }
    final streamedResponse = await _client.send(r);
    final response = await Response.fromStream(streamedResponse);
    return parseResponse(response);
  }

  Client get client => _client;

  @override
  Future<bool> hasLoggedInUser() async {
    return await _api.prepareRefreshTokenRequest() != null;
  }

  Future? _refreshTokenLock;
  @override
  Future<bool> tryAndRefreshToken() async {
    bool tokenRefreshed = false;
    final completer = Completer();
    final lock = _refreshTokenLock;
    if (lock != null) {
      await lock;
    }
    _refreshTokenLock = completer.future;

    try {
      try {
        tokenRefreshed = await _sendRequest(
            prepareRequest: () async => await _api.prepareRefreshTokenRequest(),
            dependsOnToken: false,
            parseResponse: (response) =>
                _api.parseRefreshTokenResponse(response));
      } catch (_) {}
    } catch (error) {
      print(error);
    }

    _refreshTokenLock = null;
    completer.complete();
    return tokenRefreshed;
  }

  /// Logs in a user with the given [username], [password] and optional [oneTimePassword].
  /// Returns a Future [DirectusLoginResult] object that contains the result of the login attempt.
  @override
  Future<DirectusLoginResult> loginDirectusUser(
      String username, String password,
      {String? oneTimePassword}) {
    discardCurrentUserCache();
    return _sendRequest(
        prepareRequest: () {
          return _api.prepareLoginRequest(username, password,
              oneTimePassword: oneTimePassword);
        },
        dependsOnToken: false,
        parseResponse: (response) => _api.parseLoginResponse(response));
  }

  Future? _currentUserLock;

  /// Returns all the information about the currently logged in user.
  /// Returns null if no user is logged in.
  /// [fields] : A comma separated list of fields to return. If not provided, all fields will be returned.
  @override
  Future<DirectusUser?> currentDirectusUser({String fields = "*"}) async {
    final completer = Completer();
    final lock = _currentUserLock;
    if (lock != null) {
      await lock;
    }
    _currentUserLock = completer.future;

    try {
      if (_currentUser == null && await hasLoggedInUser()) {
        _currentUser = await _sendRequest(
            prepareRequest: () =>
                _api.prepareGetCurrentUserRequest(fields: fields),
            parseResponse: (response) {
              final parsedJson = _api.parseGetSpecificItemResponse(response);
              return DirectusUser(parsedJson);
            });
      }
    } catch (error) {
      print(error);
    }

    _currentUserLock = null;
    completer.complete();
    return _currentUser;
  }

  void discardCurrentUserCache() {
    _currentUser = null;
  }

  /// Fetches the Directus user with the given [userId].
  /// Returns null if no user with the given [userId] exists.
  /// [fields] : A comma separated list of fields to return. If not provided, all fields will be returned.
  @Deprecated("Use [getSpecificItem] instead")
  Future<DirectusUser?> getDirectusUser(String userId, {String fields = "*"}) {
    return getSpecificItem<DirectusUser>(id: userId, fields: fields);
  }

  @Deprecated("Use [findListOfItems] instead")
  Future<Iterable<DirectusUser>> getDirectusUserList(
      {Filter? filter,
      int limit = -1,
      String? fields,
      List<SortProperty>? sortBy,
      int? offset}) {
    return findListOfItems<DirectusUser>(
        filter: filter,
        limit: limit,
        fields: fields,
        sortBy: sortBy,
        offset: offset);
  }

  @Deprecated("Use [updateItem] instead")
  Future<DirectusUser> updateDirectusUser(
      {required DirectusUser updatedUser, String fields = "*"}) {
    return updateItem(objectToUpdate: updatedUser, fields: fields);
  }

  /// Sends a password request to the server for the provided [email].
  /// Your server must have email sending configured. It will send an email (from the template located at `/extensions/templates/password-reset.liquid`) to the user with a link to page to finalize his password reset.
  /// Your directus server already has a web page where the user will be sent to choose and save a new password.
  ///
  /// You can provide an optional [resetUrl] if you want to send the user to your own password reset web page.
  /// If you do, you have to add the url the `PASSWORD_RESET_URL_ALLOW_LIST` environment variable for it to be accepted.
  /// That page will receive the reset token by parameter so you can call the password change api from there.
  @override
  Future<bool> requestPasswordReset({required String email, String? resetUrl}) {
    return _sendRequest(
        prepareRequest: () =>
            _api.preparePasswordResetRequest(email: email, resetUrl: resetUrl),
        parseResponse: _api.parseGenericBoolResponse);
  }

  /// Saves the new password chosen by the user after requesting a password reset using the [requestPasswordReset] function.
  ///
  /// Only use this API if you do not rely on directus standard password reset page.
  /// If you have your own custom password reset page, it will receive the refresh [token] as a GET parameter on load and the user will have to chose a [password] himself.
  @override
  Future<bool> confirmPasswordReset(
      {required String token, required String password}) {
    return _sendRequest(
        prepareRequest: () => _api.preparePasswordChangeRequest(
            token: token, newPassword: password),
        parseResponse: _api.parseGenericBoolResponse);
  }

  @Deprecated("Use [createNewItem] instead")
  Future<DirectusItemCreationResult<DirectusUser>> createNewDirectusUser(
      {required String email,
      required String password,
      String? firstname,
      String? lastname,
      String? roleUUID,
      Map<String, dynamic> otherProperties = const {},
      required Type Function(dynamic json) createItemFunction}) {
    final newUser = DirectusUser.newDirectusUser(
        email: email,
        password: password,
        firstname: firstname,
        lastname: lastname,
        roleUUID: roleUUID,
        otherProperties: otherProperties);
    return createNewItem<DirectusUser>(objectToCreate: newUser);
  }

  @override
  Future<bool> logoutDirectusUser() async {
    discardCurrentUserCache();
    var wasLoggedOut = false;
    try {
      wasLoggedOut = await _sendRequest(
          prepareRequest: () => _api.prepareLogoutRequest(),
          dependsOnToken: false,
          parseResponse: (response) => _api.parseLogoutResponse(response));
    } catch (_) {}
    if (wasLoggedOut) {
      _currentUser = null;
    }
    return wasLoggedOut;
  }

  CollectionMetadata _collectionMetadataFromClass(ClassMirror collectionType) {
    final CollectionMetadata collectionMetadata = collectionType.metadata
            .firstWhere((element) => element is CollectionMetadata)
        as CollectionMetadata;

    return collectionMetadata;
  }

  @override
  Future<Iterable<Type>> findListOfItems<Type extends DirectusData>(
      {Filter? filter,
      List<SortProperty>? sortBy,
      String? fields,
      int? limit,
      int? offset}) {
    final collectionClass = _metadataGenerator.getClassMirrorForType(Type);
    final collectionMetadata = _collectionMetadataFromClass(collectionClass);
    return _sendRequest(
        prepareRequest: () => _api.prepareGetListOfItemsRequest(
            endpointName: collectionMetadata.endpointName,
            endpointPrefix: collectionMetadata.endpointPrefix,
            filter: filter,
            sortBy: sortBy,
            fields: fields ?? collectionMetadata.defaultFields,
            limit: limit,
            offset: offset),
        parseResponse: (response) => _api
            .parseGetListOfItemsResponse(response)
            .map((json) => collectionClass.newInstance('', [json]) as Type));
  }

  @override
  Future<Type?> getSpecificItem<Type extends DirectusData>(
      {required String id, String? fields}) {
    final specificClass = _metadataGenerator.getClassMirrorForType(Type);
    final collectionMetadata = _collectionMetadataFromClass(specificClass);
    return _sendRequest(
        prepareRequest: () => _api.prepareGetSpecificItemRequest(
            endpointName: collectionMetadata.endpointName,
            endpointPrefix: collectionMetadata.endpointPrefix,
            itemId: id,
            fields: fields ?? collectionMetadata.defaultFields),
        parseResponse: (response) {
          Type? item;
          try {
            final parsedJson = _api.parseGetSpecificItemResponse(response);
            item = specificClass.newInstance('', [parsedJson]) as Type;
          } catch (e) {
            log("Error while parsing response: $e");
          }
          return item;
        });
  }

  @override
  Future<DirectusItemCreationResult<Type>>
      createNewItem<Type extends DirectusData>({
    required Type objectToCreate,
    String? fields,
  }) {
    final specificClass = _metadataGenerator.getClassMirrorForType(Type);
    final collectionMetadata = _collectionMetadataFromClass(specificClass);
    return _sendRequest(
        prepareRequest: () => _api.prepareCreateNewItemRequest(
            endpointName: collectionMetadata.endpointName,
            endpointPrefix: collectionMetadata.endpointPrefix,
            objectData: objectToCreate.mapForObjectCreation(),
            fields: fields ?? collectionMetadata.defaultFields),
        parseResponse: (response) {
          return DirectusItemCreationResult.fromDirectus(
              api: _api, response: response, classMirror: specificClass);
        });
  }

  @override
  Future<DirectusItemCreationResult<Type>>
      createMultipleItems<Type extends DirectusData>(
          {String? fields, required Iterable<Type> objectList}) {
    if (objectList.isEmpty) {
      throw Exception("objectList can not be empty");
    }
    final specificClass = _metadataGenerator.getClassMirrorForType(Type);
    final collectionMetadata = _collectionMetadataFromClass(specificClass);
    final List<Map<String, dynamic>> objectListData =
        objectList.map(((object) => object.mapForObjectCreation())).toList();
    return _sendRequest(
        prepareRequest: () => _api.prepareCreateNewItemRequest(
            endpointName: collectionMetadata.endpointName,
            endpointPrefix: collectionMetadata.endpointPrefix,
            objectData: objectListData,
            fields: fields ?? collectionMetadata.defaultFields),
        parseResponse: (response) {
          switch (response.statusCode) {
            case 200:
              final DirectusItemCreationResult<Type> creationResult =
                  DirectusItemCreationResult(isSuccess: true);
              final listJson = _api.parseCreateNewItemResponse(response);
              if (listJson is List) {
                for (final itemJson in listJson) {
                  creationResult.createdItemList
                      .add(specificClass.newInstance('', [itemJson]) as Type);
                }
              }
              return creationResult;
            case 204:
              return DirectusItemCreationResult(isSuccess: true);
            default:
              return DirectusItemCreationResult(
                  isSuccess: false,
                  error: DirectusApiError(response: response));
          }
        });
  }

  /// Update the item with the given [objectToUpdate]. You have to specify a Type which extends DirectusData.
  ///
  /// By default it will return an object of the same type as the one you provided with the default fields you specified in the [CollectionMetadata] annotation. You change the fields by providing a [fields] parameter.
  ///
  ///If [force] is true, the update will be done even if the object does not need saving,
  ///otherwise it will only send the modified data for this object.
  @override
  Future<Type> updateItem<Type extends DirectusData>(
      {required Type objectToUpdate, String? fields, bool force = false}) {
    final specificClass = _metadataGenerator.getClassMirrorForType(Type);
    final collectionMetadata = _collectionMetadataFromClass(specificClass);
    try {
      if (objectToUpdate.needsSaving || force) {
        return _sendRequest(
            prepareRequest: () => _api.prepareUpdateItemRequest(
                endpointName: collectionMetadata.endpointName,
                endpointPrefix: collectionMetadata.endpointPrefix,
                itemId: objectToUpdate.id!,
<<<<<<< HEAD
                objectData: forceSaving
                    ? objectToUpdate.toMap()
=======
                objectData: force
                    ? objectToUpdate.getRawData()
>>>>>>> e7fc92b5
                    : objectToUpdate.updatedProperties,
                fields: fields ?? collectionMetadata.defaultFields),
            parseResponse: (response) {
              final parsedJson = _api.parseUpdateItemResponse(response);
              return specificClass.newInstance('', [parsedJson]) as Type;
            });
      }
    } catch (error) {
      if (objectToUpdate.id == null) {
        throw (Exception("Item ID can not be null"));
      }
    }

    return Future.value(objectToUpdate);
  }

  @override
  Future<bool> deleteItem<Type extends DirectusData>(
      {required String objectId, bool mustBeAuthenticated = true}) {
    final specificClass = _metadataGenerator.getClassMirrorForType(Type);
    final collectionMetadata = _collectionMetadataFromClass(specificClass);
    try {
      return _sendRequest(
          prepareRequest: () => _api.prepareDeleteItemRequest(
              endpointName: collectionMetadata.endpointName,
              endpointPrefix: collectionMetadata.endpointPrefix,
              itemId: objectId,
              mustBeAuthenticated: mustBeAuthenticated),
          parseResponse: (response) => _api.parseGenericBoolResponse(response));
    } catch (error) {
      return Future.value(false);
    }
  }

  @override
  Future<bool> deleteMultipleItems<Type extends DirectusData>(
      {required Iterable<dynamic> objectIdsToDelete,
      bool mustBeAuthenticated = true}) {
    if (objectIdsToDelete.isEmpty) {
      throw Exception("objectIdsToDelete can not be empty");
    }
    final specificClass = _metadataGenerator.getClassMirrorForType(Type);
    final collectionMetadata = _collectionMetadataFromClass(specificClass);
    return _sendRequest(
        prepareRequest: () => _api.prepareDeleteMultipleItemRequest(
            endpointName: collectionMetadata.endpointName,
            endpointPrefix: collectionMetadata.endpointPrefix,
            itemIdList: objectIdsToDelete.toList(),
            mustBeAuthenticated: mustBeAuthenticated),
        parseResponse: (response) => _api.parseGenericBoolResponse(response));
  }

  @Deprecated("Use [deleteItem] instead")
  Future<bool> deleteUser(
      {required DirectusUser user, bool mustBeAuthenticated = true}) {
    final id = user.id;
    if (id == null) {
      throw Exception("User ID can not be null when trying to delete an user");
    }
    return deleteItem<DirectusUser>(objectId: id);
  }

  @override
  Future<DirectusFile> uploadFileFromUrl(
      {required String remoteUrl, String? title, String? folder}) async {
    return _sendRequest(
        prepareRequest: () => _api.prepareFileImportRequest(
            url: remoteUrl, title: title, folder: folder),
        parseResponse: (response) => _api.parseFileUploadResponse(response));
  }

  @override
  Future<DirectusFile> uploadFile(
      {required List<int> fileBytes,
      required String filename,
      String? title,
      String? contentType,
      String? folder,
      String storage = "local"}) {
    return _sendRequest(
        prepareRequest: () => _api.prepareNewFileUploadRequest(
            fileBytes: fileBytes,
            filename: filename,
            title: title,
            contentType: contentType,
            folder: folder,
            storage: storage),
        parseResponse: (response) => _api.parseFileUploadResponse(response));
  }

  @override
  Future<DirectusFile> updateExistingFile(
      {required List<int> fileBytes,
      required String fileId,
      required String filename,
      String? contentType}) {
    return _sendRequest(
        prepareRequest: () => _api.prepareUpdateFileRequest(
            fileId: fileId,
            filename: filename,
            fileBytes: fileBytes,
            contentType: contentType),
        parseResponse: (response) => _api.parseFileUploadResponse(response));
  }

  @override
  Future<bool> deleteFile({required String fileId}) {
    return _sendRequest(
        prepareRequest: () => _api.prepareFileDeleteRequest(fileId: fileId),
        parseResponse: (response) => _api.parseGenericBoolResponse(response));
  }

  @override
  Future<T> sendRequestToEndpoint<T>(
      {required BaseRequest Function() prepareRequest,
      required T Function(Response) jsonConverter}) {
    return _sendRequest(
        prepareRequest: () {
          final request = prepareRequest();
          return _api.authenticateRequest(request);
        },
        parseResponse: (response) => jsonConverter(response));
  }

  String convertPathToFullURL({required String path}) {
    return _api.convertPathToFullURL(path: path);
  }

  String? get currentAuthToken => _api.currentAuthToken;
}<|MERGE_RESOLUTION|>--- conflicted
+++ resolved
@@ -408,13 +408,8 @@
                 endpointName: collectionMetadata.endpointName,
                 endpointPrefix: collectionMetadata.endpointPrefix,
                 itemId: objectToUpdate.id!,
-<<<<<<< HEAD
-                objectData: forceSaving
-                    ? objectToUpdate.toMap()
-=======
                 objectData: force
                     ? objectToUpdate.getRawData()
->>>>>>> e7fc92b5
                     : objectToUpdate.updatedProperties,
                 fields: fields ?? collectionMetadata.defaultFields),
             parseResponse: (response) {
