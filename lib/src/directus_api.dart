--- conflicted
+++ resolved
@@ -32,10 +32,7 @@
       Map<String, dynamic> otherProperties = const {}});
 
   BaseRequest prepareGetListOfItemsRequest(String itemName,
-      {String fields = "*",
-      Filter? filter,
-      List<SortProperty>? sortBy,
-      int? limit});
+      {String fields = "*", Filter? filter, List<SortProperty>? sortBy});
   Iterable<dynamic> parseGetListOfItemsResponse(Response response);
 
   BaseRequest prepareGetSpecificItemRequest(String itemName, String itemId,
@@ -50,10 +47,6 @@
       String itemName, String itemId, Map<String, dynamic> objectData,
       {String fields = "*"});
   dynamic parseUpdateItemResponse(Response response);
-
-  BaseRequest prepareDeleteUserRequest(
-      DirectusUser user, bool mustBeAuthenticated);
-  bool parseDeleteUserResponse(Response response);
 
   BaseRequest prepareDeleteItemRequest(
       String itemName, String itemId, bool mustBeAuthenticated);
@@ -287,12 +280,9 @@
 
   @override
   BaseRequest prepareGetListOfItemsRequest(String itemName,
-      {String fields = "*",
-      Filter? filter,
-      List<SortProperty>? sortBy,
-      int? limit}) {
+      {String fields = "*", Filter? filter, List<SortProperty>? sortBy}) {
     return _prepareGetRequest("/items/$itemName",
-        filter: filter, fields: fields, sortBy: sortBy, limit: limit);
+        filter: filter, fields: fields, sortBy: sortBy);
   }
 
   @override
@@ -309,19 +299,11 @@
     if (filter != null) {
       urlBuilder.write("&filter=${filter.asJSON}");
     }
-<<<<<<< HEAD
-
-=======
     if (limit != null) {
       urlBuilder.write("&limit=$limit");
     }
->>>>>>> 13b11282
     if (sortBy != null && sortBy.isNotEmpty) {
       urlBuilder.write("&sort=" + sortBy.join(","));
-    }
-
-    if (limit != null) {
-      urlBuilder.write("&limit=" + limit.toString());
     }
     Request request = Request("GET", Uri.parse(urlBuilder.toString()));
     return _authenticateRequest(request);
@@ -454,24 +436,6 @@
     return true;
   }
 
-  @override
-  bool parseDeleteUserResponse(Response response) {
-    _throwIfServerDeniedRequest(response);
-    return true;
-  }
-
-  @override
-  BaseRequest prepareDeleteUserRequest(
-      DirectusUser user, bool mustBeAuthenticated) {
-    Request request =
-        Request("DELETE", Uri.parse("$_baseURL/users/${user.id}"));
-    if (mustBeAuthenticated) {
-      return _authenticateRequest(request);
-    }
-
-    return request;
-  }
-
   void _throwIfServerDeniedRequest(Response response) {
     if (response.statusCode < 200 || response.statusCode > 299) {
       throw Exception(
