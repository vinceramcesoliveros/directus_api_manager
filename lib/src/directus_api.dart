import 'dart:convert';
import 'dart:developer';

import 'package:directus_api_manager/src/filter.dart';
import 'package:directus_api_manager/src/model/directus_api_error.dart';
import 'package:directus_api_manager/src/model/directus_file.dart';
import 'package:directus_api_manager/src/model/directus_login_result.dart';
import 'package:directus_api_manager/src/model/directus_user.dart';
import 'package:directus_api_manager/src/sort_property.dart';
import 'package:http/http.dart';
import 'package:http_parser/http_parser.dart';

abstract class IDirectusAPI {
  bool get hasLoggedInUser;
  bool get shouldRefreshToken;

  String? get currentAuthToken;

  BaseRequest prepareGetSpecificUserRequest(String userId,
      {String fields = "*"});
  BaseRequest authenticateRequest(BaseRequest request);
  BaseRequest prepareGetCurrentUserRequest({String fields = "*"});
  DirectusUser parseUserResponse(Response response);

  BaseRequest? prepareUpdateUserRequest(DirectusUser updatedUser);
  BaseRequest prepareGetUserListRequest(
      {Filter? filter, required int limit, String fields = "*"});
  Iterable<DirectusUser> parseUserListResponse(Response response);
  BaseRequest prepareCreateUserRequest(
      {required String email,
      required String password,
      String? firstname,
      String? lastname,
      String? roleUUID,
      Map<String, dynamic> otherProperties = const {}});

  BaseRequest? prepareDeleteUserRequest(
      DirectusUser user, bool mustBeAuthenticated);
  bool parseDeleteUserResponse(Response response);

  BaseRequest prepareGetListOfItemsRequest(String itemName,
      {String fields = "*",
      Filter? filter,
      List<SortProperty>? sortBy,
      int? limit,
      int? offset});
  Iterable<dynamic> parseGetListOfItemsResponse(Response response);

  BaseRequest prepareGetSpecificItemRequest(String itemName, String itemId,
      {String fields = "*"});
  dynamic parseGetSpecificItemResponse(Response response);

  Request prepareCreateNewItemRequest(String itemName, dynamic objectData,
      {String fields = "*"});
  dynamic parseCreateNewItemResponse(Response response);

  Request prepareUpdateItemRequest(
      String itemName, String itemId, Map<String, dynamic> objectData,
      {String fields = "*"});
  dynamic parseUpdateItemResponse(Response response);

  BaseRequest prepareDeleteItemRequest(
      String itemName, String itemId, bool mustBeAuthenticated);
  BaseRequest prepareDeleteMultipleItemRequest(
      String itemName, List<dynamic> itemIdList, bool mustBeAuthenticated);
  bool parseGenericBoolResponse(Response response);

  Future<Request?> prepareRefreshTokenRequest();
  bool parseRefreshTokenResponse(Response response);

  BaseRequest? prepareLogoutRequest();
  bool parseLogoutResponse(Response response);

  Request prepareLoginRequest(String username, String password);
  DirectusLoginResult parseLoginResponse(Response response);

  Request prepareUserInviteRequest(String email, String roleId);
  bool parseUserInviteResponse(Response response);

  Request prepareFileImportRequest(
      {required String url, String? title, String? folder});
<<<<<<< HEAD
=======
  BaseRequest prepareFileDeleteRequest({required String fileId});
>>>>>>> 6eb0058e
  BaseRequest prepareNewFileUploadRequest(
      {required List<int> fileBytes,
      String? title,
      String? contentType,
      required String filename,
      String? folder});
  BaseRequest prepareUpdateFileRequest(
      {required fileId,
      List<int>? fileBytes,
      String? title,
      String? contentType,
      required String filename});
  DirectusFile parseFileUploadResponse(Response response);

  String convertPathToFullURL({required String path});

  Request preparePasswordResetRequest(
      {required String email, String? resetUrl});
  Request preparePasswordChangeRequest(
      {required String token, required String newPassword});
}

class DirectusAPI implements IDirectusAPI {
  String _baseURL;
  String? _accessToken;
  String? _refreshToken;
  DateTime? _accessTokenExpirationDate;
  final Future<void> Function(String)? _saveRefreshTokenCallback;
  final Future<String?> Function()? _loadRefreshTokenCallback;

  DirectusAPI(this._baseURL,
      {Future<void> Function(String)? saveRefreshTokenCallback,
      Future<String?> Function()? loadRefreshTokenCallback})
      : _saveRefreshTokenCallback = saveRefreshTokenCallback,
        _loadRefreshTokenCallback = loadRefreshTokenCallback {
    if (_baseURL.endsWith("/")) {
      _baseURL = _baseURL.substring(0, _baseURL.length - 1);
    }
  }

  String get baseURL => _baseURL;
  String? get accessToken => _accessToken;
  String? get refreshToken => _refreshToken;

  @override
  bool get hasLoggedInUser => _refreshToken != null && _accessToken != null;
  @override
  bool get shouldRefreshToken {
    bool shouldRefresh = false;
    if (_refreshToken != null) {
      final accessTokenExpirationDate = _accessTokenExpirationDate;
      if (_accessToken == null ||
          (accessTokenExpirationDate != null &&
              accessTokenExpirationDate.isBefore(DateTime.now()))) {
        shouldRefresh = true;
      }
    }
    return shouldRefresh;
  }

  @override
  Request prepareLoginRequest(String username, String password) {
    final request = Request("POST", Uri.parse(_baseURL + "/auth/login"));
    final credentials = {};
    credentials["email"] = username;
    credentials["password"] = password;
    request.body = jsonEncode(credentials);
    request.addJsonHeaders();
    return request;
  }

  String? _extractErrorMessageFromResponse(Response response) {
    String? message;
    try {
      final errorList = jsonDecode(response.body)["errors"] as List;
      if (errorList.isNotEmpty) {
        final StringBuffer messageBuilder = StringBuffer();
        for (final error in errorList) {
          messageBuilder.write(error["message"]);
          messageBuilder.write("\n");
        }
        message = messageBuilder.toString();
      } else {
        message = null;
      }
    } catch (_) {}
    return message;
  }

  @override
  DirectusLoginResult parseLoginResponse(Response response) {
    _accessToken = null;
    _refreshToken = null;
    if (response.statusCode != 200) {
      if (response.statusCode == 401) {
        return const DirectusLoginResult(
            DirectusLoginResultType.invalidCredentials);
      } else {
        return DirectusLoginResult(DirectusLoginResultType.error,
            message: _extractErrorMessageFromResponse(response));
      }
    }

    try {
      final json = jsonDecode(response.body)["data"];
      _accessToken = json["access_token"];
      final refreshToken = json["refresh_token"];
      _refreshToken = refreshToken;
      final saveFunction = _saveRefreshTokenCallback;
      if (saveFunction != null) {
        saveFunction(refreshToken);
      }
      int? expirationDelay = json["expires"];
      if (expirationDelay != null && expirationDelay > 0) {
        _accessTokenExpirationDate =
            DateTime.now().add(Duration(milliseconds: expirationDelay));
      }
    } catch (_) {}
    if (_accessToken != null && _refreshToken != null) {
      return const DirectusLoginResult(DirectusLoginResultType.success);
    } else {
      return const DirectusLoginResult(DirectusLoginResultType.error,
          message: "Unrecognized response");
    }
  }

  @override
  Future<Request?> prepareRefreshTokenRequest() async {
    Request? request;

    if (_refreshToken == null) {
      final loadTokenFunction = _loadRefreshTokenCallback;
      if (loadTokenFunction != null) {
        _refreshToken = await loadTokenFunction();
      }
    }
    request = _prepareStokedRefreshTokenRequest();
    return request;
  }

  Request? _prepareStokedRefreshTokenRequest() {
    Request? request;
    final refreshToken = _refreshToken;
    if (refreshToken != null && refreshToken.isNotEmpty) {
      request = Request("POST", Uri.parse(_baseURL + "/auth/refresh"));
      request.body = jsonEncode({"refresh_token": refreshToken});
      request.addJsonHeaders();
    }
    return request;
  }

  @override
  BaseRequest authenticateRequest(BaseRequest request) {
    final accessToken = _accessToken;
    if (accessToken != null) {
      request.headers["Authorization"] = "Bearer $accessToken";
    }
    return request;
  }

  @override
  bool parseRefreshTokenResponse(Response response) {
    final responseParsingResult = parseLoginResponse(response);
    return responseParsingResult.type == DirectusLoginResultType.success;
  }

  @override
  bool parseLogoutResponse(Response response) {
    if (response.statusCode < 200 || response.statusCode > 299) {
      return false;
    }
    _refreshToken = null;
    _accessToken = null;
    _accessTokenExpirationDate = null;
    return true;
  }

  @override
  Request? prepareLogoutRequest() {
    Request? logoutRequest;
    Request? tokenRefreshRequest = _prepareStokedRefreshTokenRequest();
    if (tokenRefreshRequest != null) {
      logoutRequest = Request("POST", Uri.parse(_baseURL + "/auth/logout"));
      logoutRequest.body = tokenRefreshRequest.body;
      logoutRequest.addJsonHeaders();
    }
    return logoutRequest;
  }

  dynamic _parseGenericResponse(Response response) {
    if (response.statusCode != 200) {
      throw DirectusApiError(response: response);
    }
    return jsonDecode(response.body)["data"];
  }

  @override
  Iterable parseGetListOfItemsResponse(Response response) {
    return _parseGenericResponse(response);
  }

  @override
  BaseRequest prepareGetListOfItemsRequest(String itemName,
      {String fields = "*",
      Filter? filter,
      List<SortProperty>? sortBy,
      int? limit,
      int? offset}) {
    return _prepareGetRequest("/items/$itemName",
        filter: filter,
        fields: fields,
        sortBy: sortBy,
        limit: limit,
        offset: offset);
  }

  @override
  parseGetSpecificItemResponse(Response response) {
    return _parseGenericResponse(response);
  }

  BaseRequest _prepareGetRequest(String path,
      {String fields = "*",
      Filter? filter,
      List<SortProperty>? sortBy,
      int? limit,
      int? offset}) {
    final urlBuilder = StringBuffer(_baseURL + "$path?fields=$fields");
    if (filter != null) {
      urlBuilder.write("&filter=${Uri.encodeQueryComponent(filter.asJSON)}");
    }
    if (limit != null) {
      urlBuilder.write("&limit=$limit");
    }
    if (sortBy != null && sortBy.isNotEmpty) {
      urlBuilder.write("&sort=" + sortBy.join(","));
    }

    if (offset != null) {
      urlBuilder.write("&offset=$offset");
    }
    Request request = Request("GET", Uri.parse(urlBuilder.toString()));
    return authenticateRequest(request);
  }

  @override
  BaseRequest prepareGetSpecificItemRequest(String itemName, String itemId,
      {String fields = "*"}) {
    return _prepareGetRequest("/items/$itemName/$itemId", fields: fields);
  }

  @override
  Request prepareUserInviteRequest(String email, String roleId) {
    final request = Request("POST", Uri.parse("$_baseURL/users/invite"));
    request.body = jsonEncode({"email": email, "role": roleId});
    request.addJsonHeaders();
    return request;
  }

  @override
  bool parseUserInviteResponse(Response response) {
    return response.statusCode == 200;
  }

  @override
  dynamic parseCreateNewItemResponse(Response response) {
    return parseGetSpecificItemResponse(response);
  }

  @override
  dynamic parseUpdateItemResponse(Response response) {
    return parseGetSpecificItemResponse(response);
  }

  @override
  Request prepareCreateNewItemRequest(String itemName, dynamic objectData,
      {String fields = "*"}) {
    Request request = Request(
        "POST", Uri.parse(_baseURL + "/items/$itemName?fields=$fields"));
    request.body = jsonEncode(
      objectData,
      toEncodable: (nonEncodable) => _toEncodable(nonEncodable),
    );
    request.addJsonHeaders();
    return authenticateRequest(request) as Request;
  }

  @override
  Request prepareUpdateItemRequest(
      String itemName, String itemId, Map<String, dynamic> objectData,
      {String fields = "*"}) {
    Request request = Request("PATCH",
        Uri.parse(_baseURL + "/items/$itemName/$itemId?fields=$fields"));
    request.body = jsonEncode(
      objectData,
      toEncodable: (nonEncodable) => _toEncodable(nonEncodable),
    );
    request.addJsonHeaders();
    return authenticateRequest(request) as Request;
  }

  @override
  DirectusUser parseUserResponse(Response response) {
    final userData = _parseGenericResponse(response);
    if (userData is Map<String, dynamic>) {
      return DirectusUser(userData);
    } else {
      throw "Invalid user response format";
    }
  }

  @override
  BaseRequest prepareGetCurrentUserRequest({String fields = "*"}) {
    return prepareGetSpecificUserRequest("me", fields: fields);
  }

  @override
  BaseRequest prepareGetSpecificUserRequest(String userId,
      {String fields = "*"}) {
    return _prepareGetRequest("/users/$userId", fields: fields);
  }

  @override
  Iterable<DirectusUser> parseUserListResponse(Response response) {
    final userListData = _parseGenericResponse(response) as List;
    return userListData.map((userData) => DirectusUser(userData));
  }

  @override
  BaseRequest prepareGetUserListRequest(
      {Filter? filter, required int limit, String fields = "*"}) {
    return _prepareGetRequest("/users",
        filter: filter, limit: limit, fields: fields);
  }

  @override
  Request prepareCreateUserRequest(
      {required String email,
      required String password,
      String? firstname,
      String? lastname,
      String? roleUUID,
      Map<String, dynamic> otherProperties = const {}}) {
    Request request = Request("POST", Uri.parse(_baseURL + "/users"));
    final Map<String, dynamic> userProperties = {
      "email": email,
      "password": password
    };
    if (firstname != null) {
      userProperties["first_name"] = firstname;
    }
    if (lastname != null) {
      userProperties["last_name"] = lastname;
    }
    if (roleUUID != null) {
      userProperties["role"] = roleUUID;
    }
    for (final propertyKey in otherProperties.keys) {
      userProperties[propertyKey] = otherProperties[propertyKey];
    }
    request.body = jsonEncode(
      userProperties,
      toEncodable: (nonEncodable) => _toEncodable(nonEncodable),
    );
    request.addJsonHeaders();
    return authenticateRequest(request) as Request;
  }

  @override
  Request? prepareUpdateUserRequest(DirectusUser updatedUser) {
    try {
      Request request =
          Request("PATCH", Uri.parse(_baseURL + "/users/" + updatedUser.id!));
      request.body = jsonEncode(
        updatedUser.updatedProperties,
        toEncodable: (nonEncodable) => _toEncodable(nonEncodable),
      );
      request.addJsonHeaders();
      return authenticateRequest(request) as Request;
    } catch (error) {
      if (updatedUser.id == null) {
        throw Exception("The user id can not be null.");
      }
    }

    return null;
  }

  Object? _toEncodable(Object? nonEncodable) {
    if (nonEncodable is DateTime) {
      return nonEncodable.toIso8601String();
    }

    return null;
  }

  @override
  bool parseDeleteUserResponse(Response response) {
    _throwIfServerDeniedRequest(response);
    return true;
  }

  @override
  BaseRequest? prepareDeleteUserRequest(
      DirectusUser user, bool mustBeAuthenticated) {
    try {
      Request request =
          Request("DELETE", Uri.parse("$_baseURL/users/${user.id}"));
      if (mustBeAuthenticated) {
        return authenticateRequest(request);
      }

      return request;
    } catch (error) {
      if (user.id == null) {
        throw Exception("The user id can not be null");
      }
    }

    return null;
  }

  @override
  bool parseGenericBoolResponse(Response response) {
    _throwIfServerDeniedRequest(response);
    return true;
  }

  void _throwIfServerDeniedRequest(Response response) {
    if (response.statusCode < 200 || response.statusCode > 299) {
      throw Exception(
          "Server denied this action HTTP code : ${response.statusCode}. ${response.reasonPhrase}. ${response.body}");
    }
  }

  @override
  BaseRequest prepareDeleteItemRequest(
      String itemName, String itemId, bool mustBeAuthenticated) {
    Request request =
        Request("DELETE", Uri.parse("$_baseURL/items/$itemName/$itemId"));
    if (mustBeAuthenticated) {
      return authenticateRequest(request);
    }

    return request;
  }

  @override
  BaseRequest prepareDeleteMultipleItemRequest(
      String itemName, List<dynamic> itemIdList, bool mustBeAuthenticated) {
    Request request = Request("DELETE", Uri.parse("$_baseURL/items/$itemName"));
    request.body = jsonEncode(itemIdList);
    request.addJsonHeaders();
    log(request.body);
    if (mustBeAuthenticated) {
      return authenticateRequest(request);
    } else {
      return request;
    }
  }

  @override
  DirectusFile parseFileUploadResponse(Response response) {
    _throwIfServerDeniedRequest(response);
    return DirectusFile.fromJSON(jsonDecode(response.body)["data"]);
  }

  @override
  BaseRequest prepareNewFileUploadRequest(
      {required List<int> fileBytes,
      String? title,
      String? contentType,
      required String filename,
      String? folder}) {
    return _prepareMultipartFileRequest(
        "POST", "$_baseURL/files", fileBytes, title,
        contentType: contentType, filename: filename, folder: folder);
  }

  MultipartRequest _prepareMultipartFileRequest(
      String method, String url, List<int>? fileBytes, String? title,
      {String? contentType, required String filename, String? folder}) {
    final request = MultipartRequest(method, Uri.parse(url));
    if (title != null) {
      request.fields["title"] = title;
    }

    if (folder != null) {
      request.fields["folder"] = folder;
    }

    if (fileBytes != null) {
      request.files.add(MultipartFile.fromBytes("file", fileBytes,
          filename: filename,
          contentType:
              contentType != null ? MediaType.parse(contentType) : null));
    }
    return authenticateRequest(request) as MultipartRequest;
  }

  @override
  BaseRequest prepareUpdateFileRequest(
      {required fileId,
      List<int>? fileBytes,
      String? title,
      String? contentType,
      required String filename}) {
    return _prepareMultipartFileRequest(
        "PATCH", "$_baseURL/files/$fileId", fileBytes, title,
        contentType: contentType, filename: filename);
  }

  @override
  Request prepareFileImportRequest(
      {required String url, String? title, String? folder}) {
    final request = Request("POST", Uri.parse("$_baseURL/files/import"));
    request.body = jsonEncode({
      "url": url,
      "data": {"title": title, "folder": folder}
    });
    request.addJsonHeaders();
    return request;
  }

  @override
  BaseRequest prepareFileDeleteRequest({required String fileId}) {
    final request = Request("DELETE", Uri.parse("$_baseURL/files/$fileId"));

    return authenticateRequest(request);
  }

  @override
  String convertPathToFullURL({required String path}) {
    final buffer = StringBuffer(_baseURL);
    if (_baseURL.endsWith("/") == false && path.startsWith("/") == false) {
      buffer.write("/");
    }
    buffer.write(path);
    return buffer.toString();
  }

  @override
  String? get currentAuthToken => _accessToken;

  @override
  Request preparePasswordResetRequest(
      {required String email, String? resetUrl}) {
    final request =
        Request("POST", Uri.parse("$_baseURL/auth/password/request"));
    request.body = jsonEncode(
        {"email": email, if (resetUrl != null) "reset_url": resetUrl});
    request.addJsonHeaders();
    return request;
  }

  @override
  Request preparePasswordChangeRequest(
      {required String token, required String newPassword}) {
    final request = Request("POST", Uri.parse("$_baseURL/auth/password/reset"));
    request.body = jsonEncode({"token": token, "password": newPassword});
    request.addJsonHeaders();
    return request;
  }
}

extension RequestJson on Request {
  addJsonHeaders() {
    headers["Content-Type"] = "application/json; charset=utf-8";
  }
}<|MERGE_RESOLUTION|>--- conflicted
+++ resolved
@@ -79,10 +79,7 @@
 
   Request prepareFileImportRequest(
       {required String url, String? title, String? folder});
-<<<<<<< HEAD
-=======
   BaseRequest prepareFileDeleteRequest({required String fileId});
->>>>>>> 6eb0058e
   BaseRequest prepareNewFileUploadRequest(
       {required List<int> fileBytes,
       String? title,
